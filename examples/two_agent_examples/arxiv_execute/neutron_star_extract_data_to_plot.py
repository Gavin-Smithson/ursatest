import sys

from langchain_core.messages import HumanMessage
from langchain_litellm import ChatLiteLLM

<<<<<<< HEAD
from ursa.agents import ArxivAgent
from ursa.agents import ExecutionAgent
=======
from oppenai.agents import ArxivAgent, ExecutionAgent
>>>>>>> 78fd05a2


def main():
    model = ChatLiteLLM(
        model="openai/o3",
        max_tokens=50000,
    )

    agent = ArxivAgent(
        llm=model,
        summarize=True,
        process_images=False,
        max_results=5,
        database_path="database_neutron_star",
        summaries_path="database_summaries_neutron_star",
        vectorstore_path="vectorstores_neutron_star",
        download_papers=True,
    )

    result = agent.run(
        arxiv_search_query="Experimental Constraints on neutron star radius",
        context="What are the constraints on the neutron star radius and what uncertainties are there on the constraints?",
    )
    print(result)
    executor = ExecutionAgent(llm=model)
    exe_plan = f"""
    The following is the summaries of research papers on the contraints on neutron
    star radius: 
    {result}

    Summarize the results in a markdown document. Include a plot of the data extracted from the papers. This 
    will be reviewed by experts in the field so technical accuracy and clarity is 
    critical.
    """

    init = {"messages": [HumanMessage(content=exe_plan)]}

    final_results = executor.action.invoke(init)

    for x in final_results["messages"]:
        print(x.content)


if __name__ == "__main__":
    main()<|MERGE_RESOLUTION|>--- conflicted
+++ resolved
@@ -3,12 +3,8 @@
 from langchain_core.messages import HumanMessage
 from langchain_litellm import ChatLiteLLM
 
-<<<<<<< HEAD
 from ursa.agents import ArxivAgent
 from ursa.agents import ExecutionAgent
-=======
-from oppenai.agents import ArxivAgent, ExecutionAgent
->>>>>>> 78fd05a2
 
 
 def main():
